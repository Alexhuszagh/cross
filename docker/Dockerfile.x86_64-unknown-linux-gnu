<<<<<<< HEAD
FROM ubuntu:18.04
=======
FROM ubuntu:16.04
ARG DEBIAN_FRONTEND=noninteractive
>>>>>>> 89e88a37

COPY linux-image.sh /
RUN /linux-image.sh x86_64

FROM centos:7

COPY common.sh lib.sh /
RUN /common.sh

COPY cmake.sh /
RUN /cmake.sh

COPY xargo.sh /
RUN /xargo.sh

COPY qemu.sh /
RUN /qemu.sh x86_64 softmmu

COPY dropbear.sh /
RUN /dropbear.sh

COPY --from=0 /qemu /qemu

COPY linux-runner /

ENV CARGO_TARGET_X86_64_UNKNOWN_LINUX_GNU_RUNNER="/linux-runner x86_64"<|MERGE_RESOLUTION|>--- conflicted
+++ resolved
@@ -1,9 +1,5 @@
-<<<<<<< HEAD
 FROM ubuntu:18.04
-=======
-FROM ubuntu:16.04
 ARG DEBIAN_FRONTEND=noninteractive
->>>>>>> 89e88a37
 
 COPY linux-image.sh /
 RUN /linux-image.sh x86_64
